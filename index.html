--- conflicted
+++ resolved
@@ -345,8 +345,6 @@
           <span class="menuCheckmark"></span>
           <span class="menuItemText">2-page viewer</span>
           <span class="menuItemKey">2</span>
-<<<<<<< HEAD
-=======
         </button>
       </li>
       <li role="none" style="display: none;">
@@ -354,7 +352,6 @@
           <span class="menuCheckmark"></span>
           <span class="menuItemText">Long Strip</span>
           <span class="menuItemKey">3</span>
->>>>>>> 5c98596d
         </button>
       </li>
       <li role="none">
